--- conflicted
+++ resolved
@@ -4,12 +4,8 @@
 
 This is a CorDapp that uses a letter-of-credit business scenario to showcase Corda.
 
-<<<<<<< HEAD
 This CorDapp was written with the goal of creating a good demo, not a commercial letter-of-credit application. A real 
 letter-of-credit application would be structured differently, especially in terms of the contract code.
-=======
-This CorDapp was written with the goal of creating a good demo, not a commercial letter-of-credit application. A real letter-of-credit application would be structured differently, especially in terms of the contract code.
->>>>>>> d77a2457
 
 ## Running the nodes:
 
@@ -24,11 +20,7 @@
 
 ## Interacting with the nodes:
 
-<<<<<<< HEAD
 Once all the nodes are started, go to http://localhost:10014/web/loc/.
-=======
-Once all the nodes are started, go to `http://localhost:10013/web/loc/`.
->>>>>>> d77a2457
 
 ## Update process (development only)
 
