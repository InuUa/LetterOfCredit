--- conflicted
+++ resolved
@@ -400,24 +400,6 @@
         return Response.ok(response, MediaType.APPLICATION_JSON).build()
     }
 
-<<<<<<< HEAD
-    private fun processTransaction(stateAndRef: StateAndRef<*>, transactionMap: Map<SecureHash, SignedTransaction>, partyMap: Map<PublicKey, Party>): TransactionSummary {
-        val state = stateAndRef.state.data
-
-        val txId = stateAndRef.ref.txhash.toString()
-        val tx = transactionMap[stateAndRef.ref.txhash]
-                ?: throw IllegalArgumentException("State in vault has no corresponding transaction.")
-
-        val sigsAndSigners = tx.sigs.map { sig -> sig.bytes to partyMap[sig.by]!! }
-        val signatures = sigsAndSigners.map { it.first }
-        val signers = sigsAndSigners.map { it.second }
-
-        return TransactionSummary(txId, signatures, state, signers)
-    }
-}
-
-data class TransactionSummary(val first: String, val second: List<ByteArray>, val third: ContractState, val fourth: List<Party>)
-=======
     private fun processTransaction(stateAndRef: StateAndRef<*>, transactionMap: Map<SecureHash, SignedTransaction>, partyMap: Map<PublicKey, Party>): TxSummary {
         val state = stateAndRef.state.data
 
@@ -437,5 +419,4 @@
     }
 }
 
-data class TxSummary(val first: String, val second: List<ByteArray>, val third: ContractState?, val fourth: List<Party?>)
->>>>>>> ccec031c
+data class TxSummary(val first: String, val second: List<ByteArray>, val third: ContractState?, val fourth: List<Party?>)