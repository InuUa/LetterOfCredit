--- conflicted
+++ resolved
@@ -39,7 +39,6 @@
 
         val time = Instant.now()
 
-<<<<<<< HEAD
         when (command.value) {
 
             is Commands.Issue -> {
@@ -83,19 +82,6 @@
                 }
 
             }
-=======
-        requireThat {
-            "There is only one input state" using (tx.outputs.size == 1)
-            val issueOutput = tx.outputsOfType<InvoiceState>().single()
-            "there is no input state" using tx.inputsOfType<InvoiceState>().isEmpty()
-            "the transaction is signed by the invoice owner" using (command.signers.contains(issueOutput.owner.owningKey))
-            "the buyer and seller must be different" using (issueOutput.props.buyer.name != issueOutput.props.seller.name)
-            "the invoice ID must not be blank" using (issueOutput.props.invoiceID.isNotEmpty())
-            "the term must be a positive number" using (issueOutput.props.term > 0)
-            "the loc date must be in the future" using (issueOutput.props.payDate.atStartOfDay().toInstant(ZoneOffset.UTC)
-                    > time)
-            "there must be goods associated with the invoice" using (issueOutput.props.goods.isNotEmpty())
->>>>>>> f9e6d05b
         }
     }
 }